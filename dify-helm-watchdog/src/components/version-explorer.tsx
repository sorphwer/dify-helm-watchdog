--- conflicted
+++ resolved
@@ -1,25 +1,13 @@
 "use client";
 
-<<<<<<< HEAD
-=======
-import type { ChangeEvent, MouseEvent, ReactElement } from "react";
->>>>>>> c3f2fd1c
 import { useCallback, useEffect, useMemo, useRef, useState } from "react";
 import {
-  AlertTriangle,
-  ArrowRight,
   ArrowUpRight,
   CalendarClock,
-<<<<<<< HEAD
   Diff,
-=======
-  CheckCircle2,
-  FileDiff,
->>>>>>> c3f2fd1c
   FileUp,
   Info,
   Loader2,
-  MapPinned,
   RefreshCw,
 } from "lucide-react";
 import { motion } from "framer-motion";
@@ -33,13 +21,9 @@
 } from "@/lib/types";
 import { CodeBlock } from "@/components/ui/code-block";
 import { ImageValidationTable } from "@/components/image-validation-table";
-<<<<<<< HEAD
 import { ThemeToggle } from "@/components/theme-toggle";
 import ValuesWizardModal from "@/components/modals/values-wizard-modal";
 import DiffComparisonModal from "@/components/modals/diff-comparison-modal";
-=======
-import YAML from "yaml";
->>>>>>> c3f2fd1c
 
 // Diff viewer styles - 绿增红减配色
 const diffViewerStyles: ReactDiffViewerStylesOverride = {
@@ -100,7 +84,6 @@
     },
   },
   gutter: {
-<<<<<<< HEAD
     padding: "0 8px",
     minWidth: "48px",
     fontFamily: "var(--font-geist-mono), monospace",
@@ -111,19 +94,6 @@
     fontFamily: "var(--font-geist-mono), monospace",
     fontSize: "13px",
     fontWeight: 600,
-=======
-    color: "rgba(148,163,184,0.65)",
-    padding: "0 4px",
-    minWidth: "36px",
-    width: "36px",
-    textAlign: "right",
-    fontSize: "10px",
-  },
-  marker: {
-    padding: "0 4px",
-    width: "20px",
-    fontSize: "10px",
->>>>>>> c3f2fd1c
   },
   diffContainer: {
     borderRadius: "12px",
@@ -144,16 +114,10 @@
     fontSize: "11px",
   },
   contentText: {
-<<<<<<< HEAD
     padding: "0 12px",
     fontFamily: "var(--font-geist-mono), monospace",
     fontSize: "13px",
     lineHeight: "1.6",
-=======
-    padding: "0 8px",
-    fontSize: "11px",
-    lineHeight: "1.4",
->>>>>>> c3f2fd1c
   },
   line: {
     padding: "2px 0",
@@ -221,110 +185,15 @@
     },
   );
 
-<<<<<<< HEAD
 // Helper for parsing image metadata
 const isRecord = (value: unknown): value is Record<string, unknown> =>
   typeof value === "object" && value !== null && !Array.isArray(value);
 
-=======
-const isRecord = (value: unknown): value is Record<string, unknown> =>
-  typeof value === "object" && value !== null && !Array.isArray(value);
-
-const normalizeScalar = (value: unknown): string | null => {
-  if (typeof value === "string") {
-    return value;
-  }
-  if (typeof value === "number" || typeof value === "boolean") {
-    return String(value);
-  }
-  return null;
-};
-
-type WizardStepId = 1 | 2 | 3;
-
->>>>>>> c3f2fd1c
 interface ImageTagEntry {
   repository?: string;
   tag?: string;
 }
 
-<<<<<<< HEAD
-=======
-interface TagChange {
-  key: string;
-  path: string;
-  repository?: string;
-  oldTag: string | null;
-  newTag: string;
-  status: "updated" | "unchanged" | "missing";
-}
-
-const WIZARD_STEPS: Array<{ id: WizardStepId; label: string }> = [
-  { id: 1, label: "Upload file" },
-  { id: 2, label: "Review tags" },
-  { id: 3, label: "Copy result" },
-];
-
-const applyImageTagUpdates = (
-  rawYaml: string,
-  imageMap: Record<string, ImageTagEntry>,
-): { changes: TagChange[]; updatedYaml: string } => {
-  const doc = YAML.parseDocument(rawYaml);
-  if (doc.errors.length > 0) {
-    throw doc.errors[0];
-  }
-
-  const changes: TagChange[] = [];
-
-  for (const [key, entry] of Object.entries(imageMap)) {
-    if (!isRecord(entry)) {
-      continue;
-    }
-
-    const nextTag = normalizeScalar(entry.tag);
-    if (!nextTag) {
-      continue;
-    }
-
-    const segments = key.split(".");
-    const imagePath = [...segments, "image", "tag"];
-    const directPath = [...segments, "tag"];
-
-    let status: TagChange["status"] = "missing";
-    let previousValue: string | null = null;
-    let usedPath: string[] | null = null;
-
-    if (doc.hasIn(imagePath)) {
-      const current = doc.getIn(imagePath);
-      previousValue = normalizeScalar(current);
-      doc.setIn(imagePath, nextTag);
-      status = previousValue === nextTag ? "unchanged" : "updated";
-      usedPath = imagePath;
-    } else if (doc.hasIn(directPath)) {
-      const current = doc.getIn(directPath);
-      previousValue = normalizeScalar(current);
-      doc.setIn(directPath, nextTag);
-      status = previousValue === nextTag ? "unchanged" : "updated";
-      usedPath = directPath;
-    }
-
-    changes.push({
-      key,
-      path: (usedPath ?? imagePath).join("."),
-      repository: normalizeScalar(entry.repository) ?? undefined,
-      oldTag: previousValue,
-      newTag: nextTag,
-      status,
-    });
-  }
-
-  return {
-    changes,
-    updatedYaml: doc.toString(),
-  };
-};
-
->>>>>>> c3f2fd1c
 export function VersionExplorer({ data }: VersionExplorerProps) {
   const { resolvedTheme } = useTheme();
   const versions = useMemo(() => data?.versions ?? [], [data?.versions]);
@@ -363,20 +232,8 @@
   const [diffError, setDiffError] = useState<string | null>(null);
   const diffRequestRef = useRef(0);
 
-<<<<<<< HEAD
   // Wizard state
   const [wizardOpen, setWizardOpen] = useState(false);
-=======
-  const [wizardOpen, setWizardOpen] = useState(false);
-  const [wizardStep, setWizardStep] = useState<WizardStepId>(1);
-  const [uploadedFileName, setUploadedFileName] = useState<string | null>(null);
-  const [uploadedValuesText, setUploadedValuesText] = useState<string>("");
-  const [wizardError, setWizardError] = useState<string | null>(null);
-  const [tagChanges, setTagChanges] = useState<TagChange[]>([]);
-  const [updatedValuesYaml, setUpdatedValuesYaml] = useState<string>("");
-  const [wizardProcessing, setWizardProcessing] = useState(false);
-  const fileInputRef = useRef<HTMLInputElement | null>(null);
->>>>>>> c3f2fd1c
 
   const versionMap = useMemo(() => {
     return new Map<string, StoredVersion>(
@@ -402,7 +259,6 @@
     }
   }, [imagesContent]);
 
-<<<<<<< HEAD
   // Wizard handlers
   const handleOpenWizard = useCallback(() => {
     setWizardOpen(true);
@@ -411,298 +267,6 @@
   const handleCloseWizard = useCallback(() => {
     setWizardOpen(false);
   }, []);
-
-=======
-  const resetWizardState = useCallback(() => {
-    setWizardStep(1);
-    setUploadedFileName(null);
-    setUploadedValuesText("");
-    setTagChanges([]);
-    setUpdatedValuesYaml("");
-    setWizardError(null);
-    setWizardProcessing(false);
-    if (fileInputRef.current) {
-      fileInputRef.current.value = "";
-    }
-  }, []);
-
-  const closeWizard = useCallback(() => {
-    setWizardOpen(false);
-    resetWizardState();
-  }, [resetWizardState]);
-
-  useEffect(() => {
-    resetWizardState();
-    setWizardOpen(false);
-  }, [selectedVersion, resetWizardState]);
-
-  const handleOpenWizard = useCallback(() => {
-    resetWizardState();
-    if (!imageTagMap || Object.keys(imageTagMap).length === 0) {
-      setWizardError(
-        "Image metadata for this release has not loaded yet. Once the artifacts are ready you can try again.",
-      );
-    }
-    setWizardOpen(true);
-  }, [imageTagMap, resetWizardState]);
-
-  const handleFileInputChange = useCallback(
-    async (event: ChangeEvent<HTMLInputElement>) => {
-      const [file] = event.target.files ?? [];
-      if (!file) {
-        return;
-      }
-
-      setWizardProcessing(true);
-      setWizardError(null);
-
-      try {
-        if (!imageTagMap || Object.keys(imageTagMap).length === 0) {
-          throw new Error(
-            "Image metadata has not loaded yet for this release. Wait for the artifacts to finish syncing and try again.",
-          );
-        }
-
-        const text = await file.text();
-        const { changes, updatedYaml } = applyImageTagUpdates(text, imageTagMap);
-
-        setUploadedFileName(file.name);
-        setUploadedValuesText(text);
-        setTagChanges(changes);
-        setUpdatedValuesYaml(updatedYaml);
-        setWizardStep(2);
-      } catch (thrown) {
-        const message =
-          thrown instanceof Error
-            ? thrown.message
-            : "Failed to process the uploaded values.yaml file.";
-        setWizardError(message);
-        setUploadedFileName(null);
-        setUploadedValuesText("");
-        setTagChanges([]);
-        setUpdatedValuesYaml("");
-      } finally {
-        setWizardProcessing(false);
-        if (event.target) {
-          // Allow uploading the same file again
-          event.target.value = "";
-        }
-      }
-    },
-    [imageTagMap],
-  );
-
-  const handleWizardPrev = useCallback(() => {
-    setWizardError(null);
-    setWizardStep((current) => (current > 1 ? ((current - 1) as WizardStepId) : current));
-  }, []);
-
-  const handleWizardNext = useCallback(() => {
-    if (wizardProcessing) {
-      return;
-    }
-
-    if (wizardStep === 1) {
-      if (!uploadedValuesText) {
-        setWizardError("Upload a values.yaml file to continue.");
-        return;
-      }
-      setWizardError(null);
-      setWizardStep(2);
-      return;
-    }
-
-    if (wizardStep === 2) {
-      if (!updatedValuesYaml) {
-        setWizardError(
-          "We could not generate an updated values.yaml file. Upload it again to retry.",
-        );
-        return;
-      }
-      setWizardError(null);
-      setWizardStep(3);
-      return;
-    }
-
-    closeWizard();
-  }, [closeWizard, updatedValuesYaml, uploadedValuesText, wizardProcessing, wizardStep]);
-
-  const imageMetadataReady = Boolean(
-    imageTagMap && Object.keys(imageTagMap).length > 0,
-  );
-
-  let wizardStepBody: ReactElement;
-  if (wizardStep === 1) {
-    wizardStepBody = (
-      <div className="flex flex-col gap-4 rounded-2xl border border-white/12 bg-black/40 p-5">
-        <p className="text-sm text-muted">
-          Upload your existing <span className="font-mono text-foreground">values.yaml</span>.
-          The file never leaves your browser and is processed locally.
-        </p>
-        {!imageMetadataReady ? (
-          <div className="rounded-xl border border-amber-400/50 bg-amber-500/15 px-4 py-3 text-xs text-amber-100">
-            Image tag metadata for this release is still syncing. Once the artifacts are ready you
-            can rerun this helper.
-          </div>
-        ) : null}
-        <div className="flex flex-col items-start gap-3">
-          <input
-            ref={fileInputRef}
-            type="file"
-            accept=".yaml,.yml,text/yaml,application/x-yaml"
-            className="hidden"
-            onChange={handleFileInputChange}
-          />
-          <button
-            type="button"
-            onClick={() => fileInputRef.current?.click()}
-            disabled={wizardProcessing || !imageMetadataReady}
-            className="inline-flex items-center gap-2 rounded-full border border-white/20 bg-transparent px-4 py-2 text-xs font-semibold uppercase tracking-[0.3em] text-muted transition hover:border-white/40 hover:bg-white/10 hover:text-foreground focus-visible:outline-none focus-visible:ring-2 focus-visible:ring-emerald-400/40 disabled:cursor-not-allowed disabled:opacity-60"
-          >
-            <FileUp className="h-4 w-4" />
-            Select values.yaml
-          </button>
-          {uploadedFileName ? (
-            <span className="text-xs text-muted">
-              Selected file:
-              <span className="ml-1 font-mono text-foreground">{uploadedFileName}</span>
-            </span>
-          ) : null}
-          {wizardProcessing ? (
-            <span className="inline-flex items-center gap-2 text-xs text-muted">
-              <Loader2 className="h-3.5 w-3.5 animate-spin text-accent" />
-              Processing in your browser...
-            </span>
-          ) : null}
-        </div>
-      </div>
-    );
-  } else if (wizardStep === 2) {
-    if (!uploadedValuesText) {
-      wizardStepBody = (
-        <div className="rounded-2xl border border-white/12 bg-black/40 p-6 text-sm text-muted">
-          Upload a values.yaml file to review tag changes.
-        </div>
-      );
-    } else {
-      const summary = tagChanges.reduce(
-        (acc, change) => {
-          acc[change.status] += 1;
-          return acc;
-        },
-        { updated: 0, unchanged: 0, missing: 0 } as Record<
-          TagChange["status"],
-          number
-        >,
-      );
-
-      wizardStepBody = (
-        <div className="flex flex-col gap-4">
-          <div className="flex flex-wrap items-center gap-2 text-[11px] uppercase tracking-[0.3em] text-muted">
-            <span className="rounded-full border border-emerald-400/40 bg-emerald-500/15 px-3 py-1 text-emerald-100">
-              Updated {summary.updated}
-            </span>
-            <span className="rounded-full border border-white/20 bg-white/5 px-3 py-1">
-              Already current {summary.unchanged}
-            </span>
-            <span className="rounded-full border border-amber-400/50 bg-amber-500/15 px-3 py-1 text-amber-100">
-              Missing {summary.missing}
-            </span>
-          </div>
-          <div className="custom-scrollbar max-h-[360px] space-y-3 overflow-y-auto pr-1">
-            {tagChanges.length === 0 ? (
-              <div className="rounded-2xl border border-white/12 bg-black/40 p-6 text-sm text-muted">
-                No Docker image tags were detected in your values.yaml file.
-              </div>
-            ) : (
-              tagChanges.map((change) => {
-                const isMissing = change.status === "missing";
-                const isUpdated = change.status === "updated";
-                const statusLabel =
-                  change.status === "updated"
-                    ? "Updated"
-                    : change.status === "unchanged"
-                      ? "Already current"
-                      : "Not found";
-                const badgeClasses = isMissing
-                  ? "border border-amber-400/60 bg-amber-500/15 text-amber-100"
-                  : isUpdated
-                    ? "border border-emerald-400/50 bg-emerald-500/15 text-emerald-100"
-                    : "border border-white/20 bg-white/5 text-muted";
-                const StatusIcon = isMissing ? AlertTriangle : CheckCircle2;
-
-                return (
-                  <div
-                    key={change.key}
-                    className="flex flex-col gap-3 rounded-2xl border border-white/12 bg-black/40 p-4"
-                  >
-                    <div className="flex flex-col gap-3 sm:flex-row sm:items-start sm:justify-between">
-                      <div className="space-y-1">
-                        <span className="text-sm font-semibold text-foreground">
-                          {change.key}
-                        </span>
-                        {change.repository ? (
-                          <span className="flex items-center text-xs text-muted">
-                            Repository:
-                            <span className="ml-1 font-mono text-foreground">
-                              {change.repository}
-                            </span>
-                          </span>
-                        ) : null}
-                        <span className="block font-mono text-[11px] text-muted">
-                          Path: {change.path}
-                        </span>
-                      </div>
-                      <span
-                        className={`inline-flex items-center gap-2 rounded-full px-3 py-1 text-[10px] uppercase tracking-[0.3em] ${badgeClasses}`}
-                      >
-                        <StatusIcon className="h-3.5 w-3.5" />
-                        {statusLabel}
-                      </span>
-                    </div>
-                    {isMissing ? (
-                      <p className="text-xs text-amber-100">
-                        We could not find {change.path} in your overrides. Update it manually if needed.
-                      </p>
-                    ) : (
-                      <div className="flex flex-wrap items-center gap-2 font-mono text-xs text-foreground">
-                        <span className="text-muted">was</span>
-                        <span>{change.oldTag ?? "—"}</span>
-                        <ArrowRight className="h-3 w-3 text-muted" />
-                        <span>{change.newTag}</span>
-                      </div>
-                    )}
-                  </div>
-                );
-              })
-            )}
-          </div>
-        </div>
-      );
-    }
-  } else {
-    wizardStepBody = updatedValuesYaml ? (
-      <div className="flex flex-col gap-4">
-        <p className="text-sm text-muted">
-          Copy the refreshed <span className="font-mono text-foreground">values.yaml</span>. Use the
-          copy button to paste it back into your environment.
-        </p>
-        <CodeBlock
-          label="values.yaml"
-          value={updatedValuesYaml}
-          language="yaml"
-          version={selectedVersion ?? undefined}
-          className="max-h-[420px]"
-        />
-      </div>
-    ) : (
-      <div className="rounded-2xl border border-white/12 bg-black/40 p-6 text-sm text-muted">
-        Upload your values.yaml file to generate an updated version.
-      </div>
-    );
-  }
-
->>>>>>> c3f2fd1c
 
   useEffect(() => {
     if (!selectedVersion) {
@@ -1025,7 +589,6 @@
     diffActiveTabId === "images" ? diffImagesContent : diffValuesContent;
 
   return (
-<<<<<<< HEAD
     <div className="flex h-full w-full flex-col gap-4 overflow-hidden">
       <header className="flex shrink-0 flex-col gap-3 lg:flex-row lg:items-start lg:justify-between">
         <div className="flex-1 space-y-1.5">
@@ -1044,24 +607,6 @@
             </h1>
           </div>
           <p className="max-w-2xl text-xs text-muted-foreground md:text-sm">
-=======
-    <div className="mx-auto flex h-full w-full max-w-[1600px] flex-col gap-6 overflow-hidden px-4 py-6 md:px-6 lg:px-8">
-      <header className="flex shrink-0 flex-col gap-4 lg:flex-row lg:items-center lg:justify-between">
-        <div className="space-y-2">
-          <a
-            href="https://langgenius.github.io/dify-helm/#/"
-            target="_blank"
-            rel="noopener noreferrer"
-            className="inline-flex items-center gap-2 rounded-full border border-white/15 bg-white/5 px-4 py-1 text-[11px] font-semibold uppercase tracking-[0.3em] text-white/70 transition hover:border-white/40 hover:bg-white/10 hover:text-white"
-          >
-            <ArrowUpRight className="h-3 w-3" />
-            Dify Helm
-          </a>
-          <h1 className="text-3xl font-semibold text-foreground md:text-4xl">
-            Dify Helm Nightly Cheatsheet
-          </h1>
-          <p className="max-w-2xl text-sm text-muted md:text-base">
->>>>>>> c3f2fd1c
             Automatic daily snapshots of Helm chart default values and container image
             version references to support your helm upgrade process.
           </p>
@@ -1119,7 +664,6 @@
                 {versions.map((version, index) => {
                   const isActive = version.version === selectedVersion;
                   const showDiffIcon = !isActive && Boolean(selectedVersion);
-                  const showWizardButton = isActive;
                   return (
                     <motion.li
                       key={version.version}
@@ -1180,38 +724,14 @@
                           </div>
                           {version.createdAt && (
                             <span
-<<<<<<< HEAD
                               className={`mt-1 text-[10px] uppercase tracking-[0.2em] ${
                                 isActive ? "text-primary-foreground/80" : "text-muted-foreground/80"
-=======
-                              className={`mt-1 text-[10px] uppercase tracking-[0.08em] ${
-                                isActive ? "text-white/80" : "text-muted/80"
->>>>>>> c3f2fd1c
                               }`}
                             >
                               {formatDate(version.createdAt)}
                             </span>
                           )}
-<<<<<<< HEAD
                         </motion.button>
-=======
-                        </button>
-                        {showWizardButton ? (
-                          <button
-                            type="button"
-                            onClick={(event: MouseEvent<HTMLButtonElement>) => {
-                              event.stopPropagation();
-                              handleOpenWizard();
-                            }}
-                            className="absolute bottom-3 right-3 z-10 inline-flex items-center gap-1.5 rounded-full border border-emerald-400/40 bg-emerald-500/20 px-3 py-1 text-[10px] font-semibold text-emerald-100 transition hover:border-emerald-300/70 hover:bg-emerald-500/30 hover:text-emerald-50 focus-visible:outline-none focus-visible:ring-2 focus-visible:ring-emerald-400/60"
-                            aria-label="Open tag update wizard"
-                            title="Open tag update wizard"
-                          >
-                            <MapPinned className="h-3.5 w-3.5" />
-                            update tag to this
-                          </button>
-                        ) : null}
->>>>>>> c3f2fd1c
                         {showDiffIcon ? (
                           <motion.button
                             type="button"
@@ -1219,7 +739,6 @@
                               event.stopPropagation();
                               openDiffModal(version.version);
                             }}
-<<<<<<< HEAD
                             initial={{ opacity: 0, scale: 0 }}
                             animate={{ opacity: 1, scale: 1 }}
                             exit={{ opacity: 0, scale: 0 }}
@@ -1227,9 +746,6 @@
                             whileTap={{ scale: 0.9 }}
                             transition={{ type: "spring", stiffness: 400, damping: 20 }}
                             className="absolute bottom-3 right-3 z-10 inline-flex h-8 w-8 items-center justify-center rounded-full border border-border bg-card/70 text-xs text-muted-foreground transition-colors hover:border-accent hover:bg-accent/10 hover:text-foreground focus-visible:outline-none focus-visible:ring-2 focus-visible:ring-ring"
-=======
-                            className="absolute bottom-3 right-3 z-10 inline-flex items-center gap-1.5 rounded-full border border-white/20 bg-black/70 px-3 py-1 text-[10px] font-semibold text-muted transition hover:border-white/40 hover:bg-white/10 hover:text-foreground focus-visible:outline-none focus-visible:ring-2 focus-visible:ring-white/40"
->>>>>>> c3f2fd1c
                             aria-label={
                               selectedVersion
                                 ? `Compare v${version.version} with v${selectedVersion}`
@@ -1241,7 +757,6 @@
                                 : "Compare versions"
                             }
                           >
-<<<<<<< HEAD
                             <Diff className="h-4 w-4" />
                           </motion.button>
                         ) : null}
@@ -1264,11 +779,6 @@
                           >
                             <FileUp className="h-4 w-4" />
                           </motion.button>
-=======
-                            <FileDiff className="h-3.5 w-3.5" />
-                            diff
-                          </button>
->>>>>>> c3f2fd1c
                         ) : null}
                       </div>
                     </motion.li>
@@ -1332,7 +842,6 @@
             </div>
             <div className="relative flex-1 overflow-hidden">
               {loading && (
-<<<<<<< HEAD
                 <motion.div
                   initial={{ opacity: 0 }}
                   animate={{ opacity: 1 }}
@@ -1341,29 +850,6 @@
                 >
                   <Loader2 className="h-6 w-6 animate-spin text-primary" />
                 </motion.div>
-=======
-                <div className="absolute inset-0 z-10 flex items-center justify-center rounded-2xl bg-black/70 backdrop-blur">
-                  <Loader2 className="h-6 w-6 animate-spin text-accent" />
-                </div>
-              )}
-              {activeTab.type === "code" ? (
-                <CodeBlock
-                  label={activeTab.label}
-                  value={activeTab.content}
-                  language={activeTab.language}
-                  version={selectedVersion ?? undefined}
-                  className="h-full w-full"
-                />
-              ) : (
-                <ImageValidationTable
-                  version={selectedVersion ?? undefined}
-                  data={validationData}
-                  error={validationError}
-                  loading={loading}
-                  hasAsset={hasValidationAsset}
-                  onRetry={handleRetry}
-                />
->>>>>>> c3f2fd1c
               )}
               <motion.div
                 key={activeTab.id}
@@ -1396,7 +882,6 @@
           </div>
         </article>
       </section>
-<<<<<<< HEAD
       <DiffComparisonModal
         isOpen={diffModalOpen && Boolean(diffMeta)}
         onClose={closeDiffModal}
@@ -1422,198 +907,6 @@
         selectedVersion={selectedVersion}
         imageTagMap={imageTagMap}
       />
-=======
-      {wizardOpen ? (
-        <div
-          className="fixed inset-0 z-50 flex items-center justify-center bg-black/70 px-4 py-8 backdrop-blur-sm"
-          onClick={closeWizard}
-          role="dialog"
-          aria-modal="true"
-          aria-labelledby="wizard-dialog-title"
-        >
-          <div
-            className="relative flex w-full max-w-3xl flex-col gap-6 rounded-3xl border border-white/12 bg-[#080808] p-6 shadow-2xl"
-            onClick={(event) => event.stopPropagation()}
-          >
-            <button
-              type="button"
-              onClick={closeWizard}
-              className="absolute right-4 top-4 inline-flex h-9 w-9 items-center justify-center rounded-full border border-white/20 bg-white/10 text-white/80 transition hover:border-white/40 hover:bg-white/20 hover:text-white focus-visible:outline-none focus-visible:ring-2 focus-visible:ring-white/40"
-              aria-label="Close update wizard"
-            >
-              <X className="h-4 w-4" />
-            </button>
-            <header className="flex flex-col gap-2 pr-12">
-              <span className="text-xs uppercase tracking-[0.3em] text-muted">
-                Synchronize image tags
-              </span>
-              <h2 id="wizard-dialog-title" className="text-2xl font-semibold text-foreground">
-                v{selectedVersion ?? "?"} values.yaml helper
-              </h2>
-              <p className="text-sm text-muted">
-                Refresh Docker image tags from the selected release without leaving your browser.
-              </p>
-            </header>
-            <div className="flex flex-col gap-5">
-              <div className="flex flex-col gap-2">
-                <div className="flex items-center gap-3">
-                  {WIZARD_STEPS.map((step, index) => {
-                    const isComplete = wizardStep > step.id;
-                    const isActive = wizardStep === step.id;
-                    const isLit = isActive || isComplete;
-                    return (
-                      <div key={step.id} className="flex flex-1 items-center gap-3">
-                        <span
-                          className={`inline-flex h-3.5 w-3.5 rounded-full transition-colors ${
-                            isLit
-                              ? "bg-emerald-400 shadow-[0_0_12px_rgba(16,185,129,0.65)]"
-                              : "bg-white/15"
-                          }`}
-                        />
-                        {index < WIZARD_STEPS.length - 1 ? (
-                          <span
-                            className={`h-px flex-1 ${
-                              isComplete ? "bg-emerald-400/60" : "bg-white/12"
-                            }`}
-                          />
-                        ) : null}
-                      </div>
-                    );
-                  })}
-                </div>
-                <div className="flex justify-between text-[10px] uppercase tracking-[0.35em] text-muted">
-                  {WIZARD_STEPS.map((step) => {
-                    const isLit = wizardStep >= step.id;
-                    return (
-                      <span
-                        key={step.id}
-                        className={`flex-1 text-center ${isLit ? "text-emerald-200" : ""}`}
-                      >
-                        {step.label}
-                      </span>
-                    );
-                  })}
-                </div>
-              </div>
-              {wizardStepBody}
-              {wizardError ? (
-                <div className="rounded-2xl border border-red-500/40 bg-red-500/10 px-4 py-3 text-sm text-red-100">
-                  {wizardError}
-                </div>
-              ) : null}
-            </div>
-            <footer className="flex flex-col gap-3 sm:flex-row sm:items-center sm:justify-between">
-              <button
-                type="button"
-                onClick={handleWizardPrev}
-                disabled={wizardStep === 1}
-                className="inline-flex items-center gap-2 rounded-full border border-white/20 px-4 py-2 text-xs font-semibold uppercase tracking-[0.3em] text-muted transition hover:border-white/40 hover:text-foreground focus-visible:outline-none focus-visible:ring-2 focus-visible:ring-emerald-400/50 disabled:cursor-not-allowed disabled:opacity-60"
-              >
-                Previous
-              </button>
-              <div className="flex items-center gap-2 text-xs text-muted">
-                {wizardProcessing ? (
-                  <span className="inline-flex items-center gap-2">
-                    <Loader2 className="h-3.5 w-3.5 animate-spin text-accent" />
-                    Working...
-                  </span>
-                ) : null}
-              </div>
-              <button
-                type="button"
-                onClick={handleWizardNext}
-                disabled={wizardProcessing}
-                className="inline-flex items-center gap-2 rounded-full border border-emerald-400/60 bg-emerald-500/20 px-4 py-2 text-xs font-semibold uppercase tracking-[0.3em] text-emerald-100 transition hover:border-emerald-300/80 hover:bg-emerald-500/30 hover:text-emerald-50 focus-visible:outline-none focus-visible:ring-2 focus-visible:ring-emerald-400/60 disabled:cursor-not-allowed disabled:opacity-60"
-              >
-                {wizardStep === 3 ? "Finish" : "Next"}
-              </button>
-            </footer>
-          </div>
-        </div>
-      ) : null}
-      {diffModalOpen && diffMeta ? (
-        <div
-          className="fixed inset-0 z-50 flex items-center justify-center bg-black/70 px-4 py-8 backdrop-blur-sm"
-          onClick={closeDiffModal}
-          role="dialog"
-          aria-modal="true"
-          aria-labelledby="diff-dialog-title"
-        >
-          <div
-            className="relative flex w-full max-w-[calc(100%-2rem)] flex-col gap-5 rounded-3xl border border-white/12 bg-[#080808] p-6 shadow-2xl"
-            onClick={(event) => event.stopPropagation()}
-          >
-            <button
-              type="button"
-              onClick={closeDiffModal}
-              className="absolute right-4 top-4 inline-flex h-9 w-9 items-center justify-center rounded-full border border-white/20 bg-white/10 text-white/80 transition hover:border-white/40 hover:bg-white/20 hover:text-white focus-visible:outline-none focus-visible:ring-2 focus-visible:ring-white/40"
-              aria-label="Close comparison dialog"
-            >
-              <X className="h-4 w-4" />
-            </button>
-            <header className="flex flex-col gap-2 pr-12">
-              <span className="text-xs uppercase tracking-[0.3em] text-muted">
-                Comparing cached artifacts
-              </span>
-              <h2
-                id="diff-dialog-title"
-                className="text-2xl font-semibold text-foreground"
-              >
-                v{diffMeta.targetVersion} ↔ v{diffMeta.baseVersion}
-              </h2>
-              <p className="text-sm text-muted">
-                Review differences between releases using the same artifact tabs.
-              </p>
-            </header>
-            <div className="flex items-center justify-center gap-4">
-              <div className="flex w-full justify-center rounded-full border border-white/12 bg-black/60 p-1">
-                {codeTabs.map((tab) => {
-                  const isActive = tab.id === diffActiveTabId;
-                  return (
-                    <button
-                      key={tab.id}
-                      type="button"
-                      onClick={() => setActiveArtifact(tab.id)}
-                      className={`flex-1 rounded-full px-4 py-2 text-xs font-semibold uppercase tracking-[0.25em] transition ${
-                        isActive
-                          ? "border border-white bg-white text-black"
-                          : "border border-transparent text-muted hover:border-white/30 hover:text-foreground"
-                      }`}
-                    >
-                      {tab.label}
-                    </button>
-                  );
-                })}
-              </div>
-            </div>
-            {diffError ? (
-              <div className="rounded-2xl border border-red-500/40 bg-red-500/10 px-4 py-3 text-sm text-red-100">
-                {diffError}
-              </div>
-            ) : null}
-            <div className="relative flex max-h-[65vh] flex-1 flex-col overflow-hidden rounded-2xl border border-white/12 bg-black/80">
-              {diffLoading ? (
-                <div className="absolute inset-0 z-10 flex items-center justify-center bg-black/75 backdrop-blur">
-                  <Loader2 className="h-6 w-6 animate-spin text-accent" />
-                </div>
-              ) : null}
-              <div className="custom-scrollbar max-h-[65vh] flex-1 overflow-auto p-4">
-                <ReactDiffViewer
-                  oldValue={diffActiveContent.oldValue}
-                  newValue={diffActiveContent.newValue}
-                  splitView
-                  styles={diffViewerStyles}
-                  useDarkTheme
-                  showDiffOnly={false}
-                  leftTitle={`v${diffMeta.targetVersion}`}
-                  rightTitle={`v${diffMeta.baseVersion}`}
-                />
-              </div>
-            </div>
-          </div>
-        </div>
-      ) : null}
->>>>>>> c3f2fd1c
     </div>
   );
 }